import numpy as np
import time
import struct
from pytesdaq.config import settings
from pytesdaq.daq import polaris
from pytesdaq.daq import nidaqtask


class DAQ:

    
    def __init__(self, driver_name='polaris', verbose=True, setup_file=None):
        
        
        # initialize
        self._verbose = verbose
        self._driver_name = driver_name
        self._driver = None
           
      
        # run purpose dict 
        self._run_purpose_dict = {1:'Test', 2:'LowBg', 3:'Calibration', 4:'Noise',
                                  100:'Rp',101:'Rn',102: 'IV', 103:'dIdV'}
        
      
        # Configuration
        self._config = settings.Config(setup_file=setup_file)
      

        # instantiate driver 
        self._instantiate_driver()

      
        
          
            
    @property
    def driver_name(self):
        return self._driver_name
        

    @driver_name.setter
    def driver_name(self,value):
        if self._driver_name==value:
            print('WARNING: Driver already set to "' 
                  + value + '"!')
            return
        else:
            self._driver_name=value
            self._instantiate_driver()  
            
        
    @property
    def lock_daq(self):
        return self._driver.lock_daq
        
    @lock_daq.setter
    def lock_daq(self,value):
        self._driver.lock_daq = value
        
    @property
    def lock_file(self):
        return self._driver.lock_file
        
    @lock_file.setter
    def lock_file(self,value):
        self._driver.lock_file=value
    
    @property
    def log_file(self):
        return self._driver.log_file
        
    @log_file.setter
    def log_file(self,value):
        self._driver.log_file=value

  

   
    def _instantiate_driver(self):
         
        if self._driver is not None:
            self._driver.clear()
            self._driver = None
            
        if self._driver_name=='polaris':
            self._driver = polaris.PolarisTask()
            self._driver.overwrite_config_allowed = True
            self._driver.polaris_exe = 'polaris'
            self._driver.config_file_name = '.nidaq.cfg'

        elif self._driver_name=='pydaqmx':
            self._driver = nidaqtask.NITask()
          
        self._driver.verbose = self._verbose
        self._driver.quiet = False
        self._driver.lock_daq=False
        self._driver.lock_file = '/tmp/nidaq.lock'
        self._driver.log_file = str()


        # set ADC value (from setup.ini)
        config_list = self._driver.get_required_adc_config()
        config_dict = dict()
        adc_list = self._config.get_adc_list()
        for adc_name in adc_list:
            adc_config_dict = dict()
            adc_setup = self._config.get_adc_setup(adc_name)
            for item in adc_setup:
                if item in config_list:
                    adc_config_dict[item] = adc_setup[item]
            if adc_config_dict:
                config_dict[adc_name] = adc_config_dict

        self.set_adc_config_from_dict(config_dict)
                   
            
                            


    def set_adc_config_from_dict(self, config_dict):
        
        if not config_dict:
            return
       
        if self._driver_name=='polaris' or self._driver_name=='pydaqmx':
            self._driver.set_adc_config_from_dict(config_dict)
          
            

    def set_adc_config(self,adc_name, sample_rate=[],nb_samples=[],
                       voltage_min=list(),voltage_max=list(),
                       channel_list=list(),
                       buffer_length= [],
                       trigger_type=[]):
        

        if self._driver_name=='polaris' or _driver_name=='pydaqmx':
            self._driver.set_adc_config(adc_name, sample_rate=sample_rate,
                                        nb_samples=nb_samples,
                                        voltage_min=voltage_min,voltage_max=voltage_max,
                                        trigger_type = trigger_type,
                                        channel_list=channel_list,
                                        buffer_length=buffer_length)

    

    def set_detector_config(self, config_dict):
        """
        Set detector config dictionary
        """
        
        if not config_dict:
            return

       
        if self._driver_name=='polaris':
            self._driver.set_detector_config(config_dict)
        


    def run(self, run_time=60, run_type=1, run_comment='No comment',
            group_name='None', group_comment='No comment',
            data_prefix='raw', data_path=None,
            write_config=True, debug=False):
        
        success = False

        # run purpose (using "run type" -> "run pupose" table)
        run_purpose = 'Test'
        if run_type in self._run_purpose_dict:
            run_purpose = self._run_purpose_dict[run_type]
        
        # facilty, fridge run
        facility_num = self._config.get_facility_num()
        fridge_run = self._config.get_fridge_run()
        
        # data path
        if data_path is None:
            data_path = self._config.get_data_path()

            

        # run polaris
        if self._driver_name=='polaris':

            # polaris config
            polaris_config = self._config.get_polaris_info()
            if polaris_config:
                self._driver.set_polaris_config(polaris_config)

            # run config
            run_config = dict()
<<<<<<< HEAD
            run_config['facility']= facility_num
            run_config['comment'] = '"' + run_comment + '"'
            run_config['run_purpose'] = '"' + run_purpose  + '"'
=======
            run_config['facility'] = facility_num
            run_config['fridge_run'] = fridge_run
            run_config['comment'] = '"' + run_comment + '"'
            run_config['run_purpose'] = run_purpose
>>>>>>> e2ffec23
            run_config['run_type'] = run_type
            run_config['group_name'] = group_name
            run_config['group_comment'] = '"' + group_comment + '"'
            
            prefix = data_path + '/'
            if data_prefix:
                prefix =  prefix + data_prefix
            run_config['prefix'] = prefix

            self._driver.set_run_config(run_config)
            
            # run
            success = self._driver.run(run_time=run_time, run_comment=run_comment,
                                       write_config=write_config, debug=debug)


        elif self._driver_name=='pydaqmx':
            
            # run 
            success = self._driver.run(run_time=run_time, run_comment=run_comment)

        return success


    def read_single_event(self, data_array, do_clear_task=False):

        # only for "pydaqmx"
        if not self._driver_name=='pydaqmx':
            print('ERROR: "read_single_event" only available with "pydaqmx" driver')
            

        # read event
        self._driver.read_single_event(data_array=data_array, 
                                       do_clear_task=do_clear_task)


    def clear(self):
        if self._driver_name=='pydaqmx':
            self._driver.clear_task() 
            <|MERGE_RESOLUTION|>--- conflicted
+++ resolved
@@ -191,16 +191,10 @@
 
             # run config
             run_config = dict()
-<<<<<<< HEAD
-            run_config['facility']= facility_num
-            run_config['comment'] = '"' + run_comment + '"'
-            run_config['run_purpose'] = '"' + run_purpose  + '"'
-=======
             run_config['facility'] = facility_num
             run_config['fridge_run'] = fridge_run
             run_config['comment'] = '"' + run_comment + '"'
             run_config['run_purpose'] = run_purpose
->>>>>>> e2ffec23
             run_config['run_type'] = run_type
             run_config['group_name'] = group_name
             run_config['group_comment'] = '"' + group_comment + '"'
