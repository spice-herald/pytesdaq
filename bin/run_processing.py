--- conflicted
+++ resolved
@@ -4,11 +4,7 @@
 import time
 from datetime import datetime
 from glob import glob
-<<<<<<< HEAD
 import pytesdaq as ptd
-=======
-from pathlib import Path
->>>>>>> 94980a15
 from pytesdaq.processing.trigger import ContinuousData
 import pytesdaq.config.settings as settings
 from pytesdaq.utils import arg_utils
@@ -27,18 +23,10 @@
     parser.add_argument('--nb_triggers', type=float, help='Number trigger events (default=all)')
     parser.add_argument('--trace_length_ms', type=float, help='Trace length [ms] [default: ')
     parser.add_argument('--pretrigger_length_ms', type=float,
-                        help='Pretrigger length [ms] [default: 1/2 trace lenght]')
+                        help='Pretrigger length [ms] [default: 1/2 trace length]')
     parser.add_argument('--nb_samples', type=float, help='Trace length [# samples]')
     parser.add_argument('--nb_samples_pretrigger', type=float,
-                        help='Pretrigger length [# samples]  (default: 1/2 trace lenght)')
-<<<<<<< HEAD
-    parser.add_argument('--is_negative_pulse', action='store_true', help='Negative pulse')
-    parser.add_argument('--save_filter', action='store_true', help='Save PSD/Template in a pickle file')
-    parser.add_argument('--facility', type = int, help='Facility number [default=2]')
-
-    #parser.add_argument('--fall_time', type=float, help='Template fall time in usec [30 usec]')
-    #parser.add_argument('--rise_time', type=float, help='Template rise time in usec [20 usec]')
-    #parser.add_argument('--threshold', type=float, help='Trigger sigma thresholds (default=10)')
+                        help='Pretrigger length [# samples]  (default: 1/2 trace length)')
     parser.add_argument('--fall_time', nargs='+', type=float, help='Template fall time in usec. Must be same length as chan_to_trigger')
     parser.add_argument('--rise_time', nargs='+', type=float, help='Template rise time in usec. Must be same length as chan_to_trigger')
     parser.add_argument('--threshold', nargs='+', type=float, help='Trigger sigma thresholds. Must be same length as chan_to_trigger (e.g. --threshold 40 50 --chan_to_trigger 0,1)')
@@ -46,19 +34,11 @@
     parser.add_argument('--pileup_window', type=float, help='Window in usec for removing pileup on individual channels (default = 0 usec)')
     parser.add_argument('--coincident_window', type=float, help='Window in usec for merging coincident events on channels from chan_to_trigger (default = 50 usec)')
 
-
-=======
-    parser.add_argument('--chan_to_trigger', type=str,
-                        help='Name(s) or Number(s) of channel(s) to trigger on, separated by commas without spaces. (e.g. 0,1 or PD2,G124_PAS2)')
-    parser.add_argument('--threshold', type=float, help='Trigger sigma threshold (default=10)')
-    parser.add_argument('--rise_time', type=float, help='Template rise time in usec [20 usec]')
-    parser.add_argument('--fall_time', type=float, help='Template fall time in usec [30 usec]')
-    parser.add_argument('--is_negative_pulse', action='store_true', help='Nagative pulse')
+    parser.add_argument('--is_negative_pulse', action='store_true', help='Negative pulse')
     parser.add_argument('--save_filter', action='store_true', help='Save PSD/Template in a pickle file')
     parser.add_argument('--setup_file', type = str,
                         help = 'Configuration setup file name (full path) [default: pytesdaq/config/setup.ini]')
     
->>>>>>> 94980a15
     args = parser.parse_args()
 
     
@@ -73,43 +53,27 @@
         print('ERROR: Either "pretrigger_length_ms" or "nb_samples" needs to be provided, not both!')
         exit(0)
 
-<<<<<<< HEAD
-
-    # default
-    facility = 2
-=======
     # ------------------
     # Default 
     # ------------------
     chan_to_trigger='all'
-    threshold = 10
->>>>>>> 94980a15
     nb_randoms = 500
     nb_triggers = -1
-
+    rise_time = [20e-6]
+    fall_time = [30e-6]
+    threshold = [10]
+    pileup_window = 0
+    coincident_window = 50e-6
     trace_length_ms = None
     pretrigger_length_ms = None
     nb_samples = None
     nb_samples_pretrigger = None
     save_filter = False
     is_negative_pulse = False
-<<<<<<< HEAD
-
-    rise_time = [20e-6]
-    fall_time = [30e-6]
-    threshold = [10]
-    chan_to_trigger='all'
-    pileup_window = 0
-    coincident_window = 50e-6
-
-    
-    # input
-=======
     
     # ------------------
     # Parse arguments 
     # ------------------
->>>>>>> 94980a15
     series = None
     if args.series:
         series = args.series
@@ -126,11 +90,23 @@
         nb_samples = int(args.nb_samples)
     if args.nb_samples_pretrigger:
         nb_samples_pretrigger = int(args.nb_samples_pretrigger)
+    if args.chan_to_trigger:
+        chan_to_trigger = args.chan_to_trigger
+    if args.threshold:
+        threshold = args.threshold
+    if args.rise_time:
+        rise_time = [i*1e-6 for i in args.rise_time]
+    if args.fall_time:
+        fall_time = [i*1e-6 for i in args.fall_time]
     if args.save_filter:
         save_filter = True
     if args.is_negative_pulse:
         is_negative_pulse = True
-        
+    if args.pileup_window:
+        pileup_window = args.pileup_window * 1e-6
+    if args.coincident_window:
+        coincident_window = args.coincident_window * 1e-6
+
 
 
     # ------------------
@@ -151,28 +127,8 @@
     config = settings.Config(setup_file=setup_file)
 
 
-<<<<<<< HEAD
-    #if args.rise_time:
-    #    rise_time = float(args.rise_time) * 1e-6
-    #if args.fall_time:
-    #    fall_time = float(args.fall_time) * 1e-6
-    if args.rise_time:
-        rise_time = [i*1e-6 for i in args.rise_time]
-    if args.fall_time:
-        fall_time = [i*1e-6 for i in args.fall_time]
-    if args.threshold:
-        threshold = args.threshold
-    if args.chan_to_trigger:
-        chan_to_trigger = args.chan_to_trigger
-    if args.pileup_window:
-        pileup_window = args.pileup_window * 1e-6
-    if args.coincident_window:
-        coincident_window = args.coincident_window * 1e-6
-
-=======
     # facility
     facility = config.get_facility_num()
->>>>>>> 94980a15
 
     if not facility or facility is None:
         print('ERROR: No facility available in setup file!')
@@ -183,7 +139,7 @@
     # input path
     # ------------------
     input_data_dir = raw_path
-    input_data_dir_split = Path(input_data_dir).parts
+    input_data_dir_split = input_data_dir.split('/')
     if series is not None and input_data_dir_split[-1]!=series:
         input_data_dir_temp = input_data_dir + '/' + series
         if os.path.isdir(input_data_dir_temp):
@@ -231,14 +187,14 @@
     pos_cont = input_data_dir_split[-1].find('continuous_')
     if pos_cont!=-1:
         series_dir = input_data_dir_split[-1][11:]
-        output_dir = str(Path(input_data_dir).parent.joinpath('trigger_' + series_dir))
+        output_dir = raw_path[0:-len(input_data_dir_split[-1])] + 'trigger_' + series_dir 
            
     if not os.path.isdir(output_dir):
         try:
             os.makedirs(output_dir)
             os.chmod(output_dir, stat.S_IRWXG | stat.S_IRWXU | stat.S_IROTH | stat.S_IXOTH)
         except OSError:
-            print('\nERROR: Unable to create directory "'+ output_dir  + '"!\n')
+            print('\nERROR: Unable to create directory "'+ data_path  + '"!\n')
             exit()
             
 
@@ -262,26 +218,21 @@
     else:
         chan_to_trigger_list = 'all'
 
-<<<<<<< HEAD
     print(f'rise_time = {rise_time}')
     print(f'threshold = {threshold}')
     print(f'len(threshold) = {len(threshold)}')
     print(f'len(chan_to_trigger_list) = {len(chan_to_trigger_list)}')
-
-
-    print('wap: chan_to_trigger_list = ', chan_to_trigger_list)    
+    print('chan_to_trigger_list = ', chan_to_trigger_list)    
+
 
     if ((len(threshold) != len(chan_to_trigger_list)) and (chan_to_trigger_list is not 'all')):
         raise ValueError("threshold must be the same size as chan_to_trigger")
-=======
-    print('chan_to_trigger_list = ', chan_to_trigger_list)    
 
 
 
     # ------------------
     # Launch
     # ------------------ 
->>>>>>> 94980a15
 
 
     
