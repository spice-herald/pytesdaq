import argparse
import numpy as np
import os
import time
from datetime import datetime
from glob import glob
from pytesdaq.processing.trigger import ContinuousData

if __name__ == "__main__":


    parser = argparse.ArgumentParser(description='Launch Processing')
    parser.add_argument('-s','--series', dest="series", type = str, help='Series name (format string Ix_Dyyyymmdd_Thhmmss)')
    parser.add_argument('--raw_path', type = str, help='Raw data path')
    parser.add_argument('--nb_randoms', type=float, help='Number random events (default=500)')
    parser.add_argument('--nb_triggers', type=float, help='Number trigger events (default=all)')
    parser.add_argument('--trace_length_ms', type=float, help='Trace length [ms] [default: ')
    parser.add_argument('--pretrigger_length_ms', type=float,
                        help='Pretrigger length [ms] [default: 1/2 trace lenght]')
    parser.add_argument('--nb_samples', type=float, help='Trace length [# samples]')
    parser.add_argument('--nb_samples_pretrigger', type=float,
                        help='Pretrigger length [# samples]  (default: 1/2 trace lenght)')
    parser.add_argument('--threshold', type=float, help='Trigger sigma threshold (default=10)')
    parser.add_argument('--rise_time', type=float, help='Template rise time in usec [20 usec]')
    parser.add_argument('--fall_time', type=float, help='Template fall time in usec [30 usec]')
    parser.add_argument('--is_negative_pulse', action='store_true', help='Nagative pulse')
    parser.add_argument('--save_filter', action='store_true', help='Save PSD/Template in a pickle file')
    parser.add_argument('--facility', type = int, help='Facility number [default=2]')
    args = parser.parse_args()

    
    # check arguments
    if not args.raw_path:
        print('ERROR: Data path needs to be provided')
        exit(0)
    if not args.trace_length_ms and not args.nb_samples:
        print('ERROR: Either "trace_length_ms" or "nb_samples" needs to be provided')
        exit(0)
    if args.pretrigger_length_ms and  args.nb_samples_pretrigger:
        print('ERROR: Either "pretrigger_length_ms" or "nb_samples" needs to be provided, not both!')
        exit(0)


    # default
    facility = 2
    threshold = 10
    nb_randoms = 500
    nb_triggers = -1
    rise_time = 20e-6
    fall_time = 30e-6
    trace_length_ms = None
    pretrigger_length_ms = None
    nb_samples = None
    nb_samples_pretrigger = None
    save_filter = False
    is_negative_pulse = False
    

    # input
    series = None
    if args.series:
        series = args.series
    raw_path = args.raw_path
    if args.nb_randoms:
        nb_randoms = int(args.nb_randoms)
    if args.nb_triggers:
        nb_triggers = int(args.nb_triggers)
    if args.trace_length_ms:
        trace_length_ms = float(args.trace_length_ms)
    if args.pretrigger_length_ms:
        pretrigger_length_ms = float(args.pretrigger_length_ms)
    if args.nb_samples:
        nb_samples = int(args.nb_samples)
    if args.nb_samples_pretrigger:
        nb_samples_pretrigger = int(args.nb_samples_pretrigger)
    if args.threshold:
        threshold = args.threshold
    if args.rise_time:
        rise_time = float(args.rise_time) * 1e-6
    if args.fall_time:
        fall_time = float(args.fall_time) * 1e-6
    if args.save_filter:
        save_filter = True
    if args.is_negative_pulse:
        is_negative_pulse = True
    if args.facility:
        facility = args.facility


    # input directory
    input_data_dir = raw_path
    input_data_dir_split = input_data_dir.split('/')
    if series is not None and input_data_dir_split[-1]!=series:
        input_data_dir_temp = input_data_dir + '/' + series
        if os.path.isdir(input_data_dir_temp):
            input_data_dir = input_data_dir_temp

    if not os.path.isdir(input_data_dir):
        print('ERROR: No directory found for "' + input_data_dir +'". Check input path!')
        exit(0)

    if input_data_dir.find('continuous_')==-1:
        print('ERROR: Directory "' + input_data_dir + '" does not appear to be continuous data')
        exit(0)

    
        
              
    # file list
    file_list = []
    file_name_wildcard = '*.hdf5'
    if series is not None:
        file_name_wildcard = '*'+series+'_*.hdf5'
        
    file_list = glob(input_data_dir + '/' + file_name_wildcard)
    if not file_list:
        
        print('ERROR: No raw data found in "' + input_data_dir + '"')
        if series:
            print('with series name "' + series +'"!')
        exit(0)


            
    # output name
    now = datetime.now()
    series_day = now.strftime('%Y') +  now.strftime('%m') + now.strftime('%d') 
    series_time = now.strftime('%H') + now.strftime('%M')
    series_name= 'I' + str(facility) +'_D' + series_day + '_T' +  series_time + now.strftime('%S')

    # output directory
    output_dir = raw_path
    pos_cont = input_data_dir_split[-1].find('continuous_')
    if pos_cont!=-1:
        series_dir = input_data_dir_split[-1][11:]
        output_dir = raw_path[0:-len(input_data_dir_split[-1])] + 'trigger_' + series_dir 
           
    if not os.path.isdir(output_dir):
        os.mkdir(output_dir)

    
    data_inst = ContinuousData(file_list,
                               nb_events_randoms=nb_randoms,
                               nb_events_trigger=nb_triggers,
                               trace_length_ms=trace_length_ms,
                               pretrigger_length_ms=pretrigger_length_ms,
                               nb_samples=nb_samples,
                               nb_samples_pretrigger=nb_samples_pretrigger,
<<<<<<< HEAD
                               threshold=threshold,
                               series_name=series,
=======
                               series_name=series_name,
>>>>>>> 4306ac11
                               data_path=output_dir,
                               negative_pulse=is_negative_pulse,
                               save_filter=save_filter)
    
    data_inst.create_template(rise_time, fall_time)
    data_inst.acquire_randoms()
    data_inst.acquire_trigger()
            <|MERGE_RESOLUTION|>--- conflicted
+++ resolved
@@ -146,12 +146,8 @@
                                pretrigger_length_ms=pretrigger_length_ms,
                                nb_samples=nb_samples,
                                nb_samples_pretrigger=nb_samples_pretrigger,
-<<<<<<< HEAD
                                threshold=threshold,
-                               series_name=series,
-=======
                                series_name=series_name,
->>>>>>> 4306ac11
                                data_path=output_dir,
                                negative_pulse=is_negative_pulse,
                                save_filter=save_filter)
